--- conflicted
+++ resolved
@@ -28,12 +28,8 @@
       </div>
     </div>
   </div>
-<<<<<<< HEAD
-  <!-- TODO(weizheng): Add a view that is based on file paths instead of revisions -->
-  <!-- TODO(weizheng): Sort the revisions based on timestamps -->
-=======
   <!-- TODO(kleung): Add a view that is based on file paths instead of revisions -->
->>>>>>> b75958fb
+  <!-- TODO(weizheng): sort the revision by timestamps -->
   <div class="container" ng-repeat="revision in revisions">
     <!-- Header to show branches -->
     <div class="row header-bar-lighter">
