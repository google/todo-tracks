<!DOCTYPE html>
<html>
<head>
  <link rel="stylesheet" href="http://maxcdn.bootstrapcdn.com/bootstrap/3.2.0/css/bootstrap.min.css" />
  <link rel="stylesheet" href="todo_tracker.css" type="text/css" />
  <meta charset="utf-8">
  <meta name="viewport" content="width=device-width, initial-scale=1">
  <!-- Latest compiled and minified CSS -->
  <script src="http://ajax.googleapis.com/ajax/libs/angularjs/1.2.26/angular.min.js"></script>
  <!--
  <script src="http://ajax.googleapis.com/ajax/libs/angularjs/1.2.26/angular.js"></script>
  -->
  <title>TODO Tracker -- TODO List</title>
</head>
<body ng-app="todoTrackerApp">
  <!-- or "container-fluid" -->
  <div ng-controller="listTodos">
  <div class="container">
    <div class="row">
      <div class="col-md-12">
        <hr>
        <h1 class="text-center csblue"><a href="/">TODO Tracker</a></h1>
      </div>
    </div>
    <div class="row header-bar">
      <div class="col-md-12">
        <h4>TODO List</h4>
      </div>
    </div>
  </div>
<<<<<<< HEAD
=======
  <!-- TODO(kleung): Add a view that is based on file paths instead of revisions -->
  <!-- TODO(weizheng): sort the revision by timestamps -->
>>>>>>> a8839388
  <div class="container" ng-repeat="revision in revisions">
    <!-- Header to show branches -->
    <div class="row header-bar-lighter">
      <div class="col-md-1">
        <b>Revision:</b>
      </div>
      <div class="col-md-11">
        {{revision.revision}}
      </div>
    </div>



    <div class="row header-bar-text">
      <div class="col-md-1">
      </div>
      <div class="col-md-4">
        <b>File Name</b>
      </div>
      <div class="col-md-1">
        Line
      </div>
      <div class="col-md-6">
        Content
      </div>
    </div>
    <div class="row">
      <div class="col-md-12">
      </div>
    </div>
    <div class="row alternate_row" ng-repeat="oneTodo in revision.todos">
      <div class="col-md-1">
        <span class="glyphicon glyphicon-file pull-right" style="color:#555555"></span>
      </div>
        <!-- TODO(weizheng): Make the column longer than the longest filename we have to display.
          It may not be as simple as making the column wider. Making it wider means the "content" column
          will becomes shorter.-->
        <div class="col-md-4">
          {{oneTodo.fileName}}
        </div>
        <div class="col-md-1">
          <div class="row">
            <div class="col-md-8 text-right">
              <a href="/browse?revision={{revision.revision}}&fileName={{oneTodo.fileName}}&lineNumber={{oneTodo.lineNumber}}">
                {{oneTodo.lineNumber}}</a>
            </div>
            <div class="col-md-4">
            </div>
          </div>
        </div>
        <div class="col-md-6">
          <a href="todo_details.html#?revid={{revision.revision}}&fn={{oneTodo.fileName}}&ln={{oneTodo.lineNumber}}">{{oneTodo.content}}</a>
        </div>
    </div>



  </div>
  </div>
  <script src="todo_tracker.js"></script>
</body>
</html><|MERGE_RESOLUTION|>--- conflicted
+++ resolved
@@ -28,11 +28,7 @@
       </div>
     </div>
   </div>
-<<<<<<< HEAD
-=======
-  <!-- TODO(kleung): Add a view that is based on file paths instead of revisions -->
   <!-- TODO(weizheng): sort the revision by timestamps -->
->>>>>>> a8839388
   <div class="container" ng-repeat="revision in revisions">
     <!-- Header to show branches -->
     <div class="row header-bar-lighter">
